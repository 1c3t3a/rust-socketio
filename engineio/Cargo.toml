--- conflicted
+++ resolved
@@ -19,13 +19,8 @@
 serde = { version = "1.0", features = ["derive"] }
 serde_json = "1.0"
 http = "0.2.8"
-<<<<<<< HEAD
 tokio-tungstenite = { version = "0.17.2", features = ["native-tls"] }
-tungstenite = "0.17.2"
-=======
-tokio-tungstenite = { version = "0.17.1", features = ["native-tls"] }
 tungstenite = "0.17.3"
->>>>>>> 43884b72
 tokio = "1.16.1"
 futures-util = { version = "0.3", default-features = false, features = ["sink"] }
 async-trait = "0.1.57"
