--- conflicted
+++ resolved
@@ -84,17 +84,11 @@
     /// Emits to certain event with given data. The data needs to be JSON,
     /// otherwise this returns an `InvalidJson` error.
     pub async fn emit(&self, nsp: &str, event: Event, data: Payload) -> Result<()> {
-<<<<<<< HEAD
-        let socket_packet = Packet::new_from_payload(data, event, nsp, None)?;
-=======
         let socket_packet = self.build_packet_for_payload(data, event, nsp, None, false)?;
->>>>>>> d1f72075
 
         self.send(socket_packet).await
     }
 
-<<<<<<< HEAD
-=======
     /// Returns a packet for a payload, could be used for bot binary and non binary
     /// events and acks. Convenance method.
     #[inline]
@@ -140,11 +134,11 @@
                     0,
                     None,
                 ))
-            }
-        }
-    }
-
->>>>>>> d1f72075
+            },
+            Payload::Text(data) => todo!("not implemented yet"),
+        }
+    }
+
     fn stream(
         client: EngineClient,
         is_connected: Arc<AtomicBool>,
