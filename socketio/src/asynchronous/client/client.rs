use std::{collections::HashMap, ops::DerefMut, pin::Pin, sync::Arc};

use futures_util::{future::BoxFuture, stream, Stream, StreamExt};
use log::trace;
use rand::{thread_rng, Rng};
use serde_json::Value;
use tokio::{
    sync::RwLock,
    time::{Duration, Instant},
};

use super::{
    ack::Ack,
    callback::{Callback, DynAsyncAnyCallback, DynAsyncCallback},
};
use crate::{
    asynchronous::socket::Socket as InnerSocket,
    error::{Error, Result},
    packet::{Packet, PacketId},
    Event, Payload,
};

/// A socket which handles communication with the server. It's initialized with
/// a specific address as well as an optional namespace to connect to. If `None`
/// is given the client will connect to the default namespace `"/"`.
#[derive(Clone)]
pub struct Client {
    /// The inner socket client to delegate the methods to.
    socket: InnerSocket,
    on: Arc<RwLock<HashMap<Event, Callback<DynAsyncCallback>>>>,
    on_any: Arc<RwLock<Option<Callback<DynAsyncAnyCallback>>>>,
    outstanding_acks: Arc<RwLock<Vec<Ack>>>,
    // namespace, for multiplexing messages
    nsp: String,
    // Data send in the opening packet (commonly used as for auth)
    auth: Option<serde_json::Value>,
}

impl Client {
    /// Creates a socket with a certain address to connect to as well as a
    /// namespace. If `None` is passed in as namespace, the default namespace
    /// `"/"` is taken.
    /// ```
    pub(crate) fn new<T: Into<String>>(
        socket: InnerSocket,
        namespace: T,
        on: HashMap<Event, Callback<DynAsyncCallback>>,
        on_any: Option<Callback<DynAsyncAnyCallback>>,
        auth: Option<serde_json::Value>,
    ) -> Result<Self> {
        Ok(Client {
            socket,
            nsp: namespace.into(),
            on: Arc::new(RwLock::new(on)),
            on_any: Arc::new(RwLock::new(on_any)),
            outstanding_acks: Arc::new(RwLock::new(Vec::new())),
            auth,
        })
    }

    /// Connects the client to a server. Afterwards the `emit_*` methods can be
    /// called to interact with the server.
    pub(crate) async fn connect(&self) -> Result<()> {
        // Connect the underlying socket
        self.socket.connect().await?;

        // construct the opening packet
        let auth = self.auth.as_ref().map(|data| data.to_string());
        let open_packet = Packet::new(PacketId::Connect, self.nsp.clone(), auth, None, 0, None);

        self.socket.send(open_packet).await?;

        Ok(())
    }

    /// Sends a message to the server using the underlying `engine.io` protocol.
    /// This message takes an event, which could either be one of the common
    /// events like "message" or "error" or a custom event like "foo". But be
    /// careful, the data string needs to be valid JSON. It's recommended to use
    /// a library like `serde_json` to serialize the data properly.
    ///
    /// # Example
    /// ```
    /// use rust_socketio::{asynchronous::{ClientBuilder, Client}, Payload};
    /// use serde_json::json;
    /// use futures_util::FutureExt;
    ///
    /// #[tokio::main]
    /// async fn main() {
    ///     let mut socket = ClientBuilder::new("http://localhost:4200/")
    ///         .on("test", |payload: Payload, socket: Client| {
    ///             async move {
    ///                 println!("Received: {:#?}", payload);
    ///                 socket.emit("test", json!({"hello": true})).await.expect("Server unreachable");
    ///             }.boxed()
    ///         })
    ///         .connect()
    ///         .await
    ///         .expect("connection failed");
    ///
    ///     let json_payload = json!({"token": 123});
    ///
    ///     let result = socket.emit("foo", json_payload).await;
    ///
    ///     assert!(result.is_ok());
    /// }
    /// ```
    #[inline]
    pub async fn emit<E, D>(&self, event: E, data: D) -> Result<()>
    where
        E: Into<Event>,
        D: Into<Payload>,
    {
        self.socket.emit(&self.nsp, event.into(), data.into()).await
    }

    /// Disconnects this client from the server by sending a `socket.io` closing
    /// packet.
    /// # Example
    /// ```rust
    /// use rust_socketio::{asynchronous::{ClientBuilder, Client}, Payload};
    /// use serde_json::json;
    /// use futures_util::{FutureExt, future::BoxFuture};
    ///
    /// #[tokio::main]
    /// async fn main() {
    ///     // apparently the syntax for functions is a bit verbose as rust currently doesn't
    ///     // support an `AsyncFnMut` type that conform with async functions
    ///     fn handle_test(payload: Payload, socket: Client) -> BoxFuture<'static, ()> {
    ///         async move {
    ///             println!("Received: {:#?}", payload);
    ///             socket.emit("test", json!({"hello": true})).await.expect("Server unreachable");
    ///         }.boxed()
    ///     }
    ///
    ///     let mut socket = ClientBuilder::new("http://localhost:4200/")
    ///         .on("test", handle_test)
    ///         .connect()
    ///         .await
    ///         .expect("connection failed");
    ///
    ///     let json_payload = json!({"token": 123});
    ///
    ///     socket.emit("foo", json_payload).await;
    ///
    ///     // disconnect from the server
    ///     socket.disconnect().await;
    /// }
    /// ```
    pub async fn disconnect(&self) -> Result<()> {
        let disconnect_packet =
            Packet::new(PacketId::Disconnect, self.nsp.clone(), None, None, 0, None);

        self.socket.send(disconnect_packet).await?;
        self.socket.disconnect().await?;

        Ok(())
    }

    /// Sends a message to the server but `alloc`s an `ack` to check whether the
    /// server responded in a given time span. This message takes an event, which
    /// could either be one of the common events like "message" or "error" or a
    /// custom event like "foo", as well as a data parameter. But be careful,
    /// in case you send a [`Payload::String`], the string needs to be valid JSON.
    /// It's even recommended to use a library like serde_json to serialize the data properly.
    /// It also requires a timeout `Duration` in which the client needs to answer.
    /// If the ack is acked in the correct time span, the specified callback is
    /// called. The callback consumes a [`Payload`] which represents the data send
    /// by the server.
    ///
    /// Please note that the requirements on the provided callbacks are similar to the ones
    /// for [`crate::asynchronous::ClientBuilder::on`].
    /// # Example
    /// ```
    /// use rust_socketio::{asynchronous::{ClientBuilder, Client}, Payload};
    /// use serde_json::json;
    /// use std::time::Duration;
    /// use std::thread::sleep;
    /// use futures_util::FutureExt;
    ///
    /// #[tokio::main]
    /// async fn main() {
    ///     let mut socket = ClientBuilder::new("http://localhost:4200/")
    ///         .on("foo", |payload: Payload, _| async move { println!("Received: {:#?}", payload) }.boxed())
    ///         .connect()
    ///         .await
    ///         .expect("connection failed");
    ///
    ///     let ack_callback = |message: Payload, socket: Client| {
    ///         async move {
    ///             match message {
    ///                 Payload::Text(values) => println!("{:#?}", values),
    ///                 Payload::Binary(bytes) => println!("Received bytes: {:#?}", bytes),
    ///                 // This is deprecated use Payload::Text instead
    ///                 Payload::String(str) => println!("{}", str),
    ///             }
    ///         }.boxed()
    ///     };    
    ///
    ///
    ///     let payload = json!({"token": 123});
    ///     socket.emit_with_ack("foo", payload, Duration::from_secs(2), ack_callback).await.unwrap();
    ///
    ///     sleep(Duration::from_secs(2));
    /// }
    /// ```
    #[inline]
    pub async fn emit_with_ack<F, E, D>(
        &self,
        event: E,
        data: D,
        timeout: Duration,
        callback: F,
    ) -> Result<()>
    where
        F: for<'a> std::ops::FnMut(Payload, Client, Option<i32>) -> BoxFuture<'static, ()>
            + 'static
            + Send
            + Sync,
        E: Into<Event>,
        D: Into<Payload>,
    {
        let id = thread_rng().gen_range(0..999);
        let socket_packet =
<<<<<<< HEAD
            Packet::new_from_payload(data.into(), event.into(), &self.nsp, Some(id))?;
=======
            self.socket
                .build_packet_for_payload(data.into(), event.into(), &self.nsp, Some(id), true)?;
>>>>>>> d1f72075

        let ack = Ack {
            id,
            time_started: Instant::now(),
            timeout,
            callback: Callback::<DynAsyncCallback>::new(callback),
        };

        // add the ack to the tuple of outstanding acks
        self.outstanding_acks.write().await.push(ack);

        self.socket.send(socket_packet).await
    }

    /// Sends a answer message
    ///
    /// # Example
    /// ```
    ///
    /// use futures_util::FutureExt;
    ///
    /// #[tokio::main]
    /// async fn main() {
    /// use std::time::Duration;
    /// use serde_json::json;
    /// use tokio::time::sleep;
    /// use rust_socketio::asynchronous::ClientBuilder;
    /// use rust_socketio::Payload;
    ///
    /// let mut socket = ClientBuilder::new("http://localhost:4200/")
    ///         .on("foo", |payload: Payload, _| async move { println!("Received: {:#?}", payload) }.boxed())
    ///         .connect()
    ///         .on_any(|event, payload, socket, id| async move {
    ///             socket.emit_answer(id, json!({"result" : true}));
    ///         }.boxed())
    ///         .await
    ///         .expect("connection failed");
    ///
    ///
    ///     sleep(Duration::from_secs(2));
    /// }
    /// ```
    #[inline]
    pub async fn emit_answer<D>(
        &self,
        id: Option<i32>,
        data: D,
    ) -> Result<()>
    where
        D: Into<Payload>,
    {
        let id = match id {
            None => {
                return Err(Error::MissedPacketId());
            }
            Some(el) => el
        };
        let socket_packet =
            self.socket
                .build_packet_for_payload(data.into(), Event::Message, &self.nsp, Some(id), true)?;

        self.socket.send(socket_packet).await
    }

    async fn callback<P: Into<Payload>>(&self, event: &Event, payload: P, id: Option<i32>) -> Result<()> {
        let mut on = self.on.write().await;
        let mut on_any = self.on_any.write().await;

        let on_lock = on.deref_mut();
        let on_any_lock = on_any.deref_mut();
        let payload = payload.into();

        if let Some(callback) = on_lock.get_mut(event) {
            callback(payload.clone(), self.clone(), id).await;
        }

        // Call on_any for all common and custom events.
        match event {
            Event::Message | Event::Custom(_) => {
                if let Some(callback) = on_any_lock {
                    callback(event.clone(), payload, self.clone(), id).await;
                }
            }
            _ => (),
        }

        drop(on);
        drop(on_any);
        Ok(())
    }

    /// Handles the incoming acks and classifies what callbacks to call and how.
    #[inline]
    async fn handle_ack(&self, socket_packet: &Packet) -> Result<()> {
        let mut to_be_removed = Vec::new();
        if let Some(id) = socket_packet.id {
            for (index, ack) in self.outstanding_acks.write().await.iter_mut().enumerate() {
                if ack.id == id {
                    to_be_removed.push(index);

                    if ack.time_started.elapsed() < ack.timeout {
                        if let Some(ref payload) = socket_packet.data {
                            ack.callback.deref_mut()(
                                Payload::from(payload.to_owned()),
                                self.clone(),
                                socket_packet.id,
                            )
                            .await;
                        }
                        if let Some(ref attachments) = socket_packet.attachments {
                            if let Some(payload) = attachments.get(0) {
                                ack.callback.deref_mut()(
                                    Payload::Binary(payload.to_owned()),
                                    self.clone(),
                                    socket_packet.id,
                                )
                                .await;
                            }
                        }
                    } else {
                        trace!("Received an Ack that is now timed out (elapsed time was longer than specified duration)");
                    }
                }
            }
            for index in to_be_removed {
                self.outstanding_acks.write().await.remove(index);
            }
        }
        Ok(())
    }

    /// Handles a binary event.
    #[inline]
    async fn handle_binary_event(&self, packet: &Packet) -> Result<()> {
        let event = if let Some(string_data) = &packet.data {
            string_data.replace('\"', "").into()
        } else {
            Event::Message
        };

        if let Some(attachments) = &packet.attachments {
            if let Some(binary_payload) = attachments.get(0) {
                self.callback(&event, Payload::Binary(binary_payload.to_owned()), packet.id)
                    .await?;
            }
        }
        Ok(())
    }

    /// A method that parses a packet and eventually calls the corresponding
    /// callback with the supplied data.
    async fn handle_event(&self, packet: &Packet) -> Result<()> {
        let Some(ref data) = packet.data else {
            return Ok(());
        };

        // a socketio message always comes in one of the following two flavors (both JSON):
        // 1: `["event", "msg"]`
        // 2: `["msg"]`
        // in case 2, the message is ment for the default message event, in case 1 the event
        // is specified
        if let Ok(Value::Array(contents)) = serde_json::from_str::<Value>(data) {
            let (event, data) = if contents.len() > 1 {
                // case 1
                let event = match contents.first() {
                    Some(Value::String(ev)) => Event::from(ev.as_str()),
                    _ => Event::Message,
                };

                (event, contents.get(1).ok_or(Error::IncompletePacket())?)
            } else {
                // case 2
                (
                    Event::Message,
                    contents.first().ok_or(Error::IncompletePacket())?,
                )
            };

            // call the correct callback
            self.callback(&event, data.to_string(), packet.id).await?;
        }

        Ok(())
    }

    /// Handles the incoming messages and classifies what callbacks to call and how.
    /// This method is later registered as the callback for the `on_data` event of the
    /// engineio client.
    #[inline]
    async fn handle_socketio_packet(&self, packet: &Packet) -> Result<()> {
        if packet.nsp == self.nsp {
            match packet.packet_type {
                PacketId::Ack | PacketId::BinaryAck => {
                    if let Err(err) = self.handle_ack(packet).await {
                        self.callback(&Event::Error, err.to_string(), packet.id).await?;
                        return Err(err);
                    }
                }
                PacketId::BinaryEvent => {
                    if let Err(err) = self.handle_binary_event(packet).await {
                        self.callback(&Event::Error, err.to_string(), packet.id).await?;
                    }
                }
                PacketId::Connect => {
                    self.callback(&Event::Connect, "", packet.id).await?;
                }
                PacketId::Disconnect => {
                    self.callback(&Event::Close, "", packet.id).await?;
                }
                PacketId::ConnectError => {
                    self.callback(
                        &Event::Error,
                        String::from("Received an ConnectError frame: ")
                            + packet
                                .data
                                .as_ref()
                                .unwrap_or(&String::from("\"No error message provided\"")),
                        packet.id
                    )
                    .await?;
                }
                PacketId::Event => {
                    if let Err(err) = self.handle_event(packet).await {
                        self.callback(&Event::Error, err.to_string(), packet.id).await?;
                    }
                }
            }
        }
        Ok(())
    }

    /// Returns the packet stream for the client.
    pub(crate) fn as_stream<'a>(
        &'a self,
    ) -> Pin<Box<dyn Stream<Item = Result<Packet>> + Send + 'a>> {
        stream::unfold(self.socket.clone(), |mut socket| async {
            // wait for the next payload
            let packet: Option<std::result::Result<Packet, Error>> = socket.next().await;
            match packet {
                // end the stream if the underlying one is closed
                None => None,
                Some(Err(err)) => {
                    // call the error callback
<<<<<<< HEAD
                    match self.callback(&Event::Error, err.to_string()).await {
                        Err(callback_err) => Some((Err(callback_err), socket)),
                        Ok(_) => Some((Err(err), socket)),
=======
                    ready!(Box::pin(self.callback(&Event::Error, err.to_string(), None)).poll_unpin(cx))?;
                    return Poll::Ready(Some(Err(err)));
                }
                Some(Ok(packet)) => {
                    // if this packet is not meant for the current namespace, skip it an poll for the next one
                    if packet.nsp == self.nsp {
                        ready!(Box::pin(self.handle_socketio_packet(&packet)).poll_unpin(cx))?;
                        return Poll::Ready(Some(Ok(packet)));
>>>>>>> d1f72075
                    }
                }
                Some(Ok(packet)) => match self.handle_socketio_packet(&packet).await {
                    Err(callback_err) => Some((Err(callback_err), socket)),
                    Ok(_) => Some((Ok(packet), socket)),
                },
            }
        })
        .boxed()
    }
}

#[cfg(test)]
mod test {

    use std::{sync::Arc, time::Duration};

    use bytes::Bytes;
    use futures_util::{FutureExt, StreamExt};
    use native_tls::TlsConnector;
    use serde_json::json;
    use tokio::{
        sync::mpsc,
        time::{sleep, timeout},
    };

    use crate::{
        asynchronous::client::{builder::ClientBuilder, client::Client},
        error::Result,
        packet::{Packet, PacketId},
        Payload, TransportType,
    };

    #[tokio::test]
    async fn socket_io_integration() -> Result<()> {
        let url = crate::test::socket_io_server();

        let socket = ClientBuilder::new(url)
            .on("test", |msg, _| {
                async {
                    match msg {
                        Payload::Text(values) => println!("Received json: {:#?}", values),
                        #[allow(deprecated)]
                        Payload::String(str) => println!("Received string: {}", str),
                        Payload::Binary(bin) => println!("Received binary data: {:#?}", bin),
                    }
                }
                .boxed()
            })
            .connect()
            .await?;

        let payload = json!({"token": 123_i32});
        let result = socket.emit("test", Payload::from(payload.clone())).await;

        assert!(result.is_ok());

        let ack = socket
            .emit_with_ack(
                "test",
                Payload::from(payload),
                Duration::from_secs(1),
                |message: Payload, socket: Client| {
                    async move {
                        let result = socket
                            .emit("test", Payload::from(json!({"got ack": true})))
                            .await;
                        assert!(result.is_ok());

                        println!("Yehaa! My ack got acked?");
                        if let Payload::Text(json) = message {
                            println!("Received json Ack");
                            println!("Ack data: {:#?}", json);
                        }
                    }
                    .boxed()
                },
            )
            .await;
        assert!(ack.is_ok());

        sleep(Duration::from_secs(2)).await;

        assert!(socket.disconnect().await.is_ok());

        Ok(())
    }

    #[tokio::test]
    async fn socket_io_async_callback() -> Result<()> {
        // Test whether asynchronous callbacks are fully executed.
        let url = crate::test::socket_io_server();

        // This synchronization mechanism is used to let the test know that the end of the
        // async callback was reached.
        let notify = Arc::new(tokio::sync::Notify::new());
        let notify_clone = notify.clone();

        let socket = ClientBuilder::new(url)
            .on("test", move |_, _| {
                let cl = notify_clone.clone();
                async move {
                    sleep(Duration::from_secs(1)).await;
                    // The async callback should be awaited and not aborted.
                    // Thus, the notification should be called.
                    cl.notify_one();
                }
                .boxed()
            })
            .connect()
            .await?;

        let payload = json!({"token": 123_i32});
        let result = socket.emit("test", Payload::from(payload)).await;

        assert!(result.is_ok());
        // If the timeout did not trigger, the async callback was fully executed.
        let timeout = timeout(Duration::from_secs(5), notify.notified()).await;
        assert!(timeout.is_ok());

        Ok(())
    }

    #[tokio::test]
    async fn socket_io_builder_integration() -> Result<()> {
        let url = crate::test::socket_io_server();

        // test socket build logic
        let socket_builder = ClientBuilder::new(url);

        let tls_connector = TlsConnector::builder()
            .use_sni(true)
            .build()
            .expect("Found illegal configuration");

        let socket = socket_builder
            .namespace("/admin")
            .tls_config(tls_connector)
            .opening_header("accept-encoding", "application/json")
            .on("test", |str, _| {
                async move { println!("Received: {:#?}", str) }.boxed()
            })
            .on("message", |payload, _| {
                async move { println!("{:#?}", payload) }.boxed()
            })
            .connect()
            .await?;

        assert!(socket.emit("message", json!("Hello World")).await.is_ok());

        assert!(socket
            .emit("binary", Bytes::from_static(&[46, 88]))
            .await
            .is_ok());

        assert!(socket
            .emit_with_ack(
                "binary",
                json!("pls ack"),
                Duration::from_secs(1),
                |payload, _| async move {
                    println!("Yehaa the ack got acked");
                    println!("With data: {:#?}", payload);
                }
                .boxed()
            )
            .await
            .is_ok());

        sleep(Duration::from_secs(2)).await;

        Ok(())
    }

    #[tokio::test]
    async fn socket_io_builder_integration_iterator() -> Result<()> {
        let url = crate::test::socket_io_server();

        // test socket build logic
        let socket_builder = ClientBuilder::new(url);

        let tls_connector = TlsConnector::builder()
            .use_sni(true)
            .build()
            .expect("Found illegal configuration");

        let socket = socket_builder
            .namespace("/admin")
            .tls_config(tls_connector)
            .opening_header("accept-encoding", "application/json")
            .on("test", |str, _| {
                async move { println!("Received: {:#?}", str) }.boxed()
            })
            .on("message", |payload, _| {
                async move { println!("{:#?}", payload) }.boxed()
            })
            .connect_manual()
            .await?;

        assert!(socket.emit("message", json!("Hello World")).await.is_ok());

        assert!(socket
            .emit("binary", Bytes::from_static(&[46, 88]))
            .await
            .is_ok());

        assert!(socket
            .emit_with_ack(
                "binary",
                json!("pls ack"),
                Duration::from_secs(1),
                |payload, _| async move {
                    println!("Yehaa the ack got acked");
                    println!("With data: {:#?}", payload);
                }
                .boxed()
            )
            .await
            .is_ok());

        test_socketio_socket(socket, "/admin".to_owned()).await
    }

    #[tokio::test]
    async fn socket_io_on_any_integration() -> Result<()> {
        let url = crate::test::socket_io_server();

        let (tx, mut rx) = mpsc::channel(2);

        let mut _socket = ClientBuilder::new(url)
            .namespace("/")
            .auth(json!({ "password": "123" }))
            .on_any(move |event, payload, _| {
                let clone_tx = tx.clone();
                async move {
                    if let Payload::Text(values) = payload {
                        println!("{event}: {values:#?}");
                    }
                    clone_tx.send(String::from(event)).await.unwrap();
                }
                .boxed()
            })
            .connect()
            .await?;

        let event = rx.recv().await.unwrap();
        assert_eq!(event, "message");

        let event = rx.recv().await.unwrap();
        assert_eq!(event, "test");

        Ok(())
    }

    #[tokio::test]
    async fn socket_io_auth_builder_integration() -> Result<()> {
        let url = crate::test::socket_io_auth_server();
        let nsp = String::from("/admin");
        let socket = ClientBuilder::new(url)
            .namespace(nsp.clone())
            .auth(json!({ "password": "123" }))
            .connect_manual()
            .await?;

        // open packet
        let mut socket_stream = socket.as_stream();
        let _ = socket_stream.next().await.unwrap()?;

        println!("Here12");
        let packet = socket_stream.next().await.unwrap()?;
        assert_eq!(
            packet,
            Packet::new(
                PacketId::Event,
                nsp,
                Some("[\"auth\",\"success\"]".to_owned()),
                None,
                0,
                None
            )
        );

        Ok(())
    }

    #[tokio::test]
    async fn socketio_polling_integration() -> Result<()> {
        let url = crate::test::socket_io_server();
        let socket = ClientBuilder::new(url.clone())
            .transport_type(TransportType::Polling)
            .connect_manual()
            .await?;
        test_socketio_socket(socket, "/".to_owned()).await
    }

    #[tokio::test]
    async fn socket_io_websocket_integration() -> Result<()> {
        let url = crate::test::socket_io_server();
        let socket = ClientBuilder::new(url.clone())
            .transport_type(TransportType::Websocket)
            .connect_manual()
            .await?;
        test_socketio_socket(socket, "/".to_owned()).await
    }

    #[tokio::test]
    async fn socket_io_websocket_upgrade_integration() -> Result<()> {
        let url = crate::test::socket_io_server();
        let socket = ClientBuilder::new(url)
            .transport_type(TransportType::WebsocketUpgrade)
            .connect_manual()
            .await?;
        test_socketio_socket(socket, "/".to_owned()).await
    }

    #[tokio::test]
    async fn socket_io_any_integration() -> Result<()> {
        let url = crate::test::socket_io_server();
        let socket = ClientBuilder::new(url)
            .transport_type(TransportType::Any)
            .connect_manual()
            .await?;
        test_socketio_socket(socket, "/".to_owned()).await
    }

    async fn test_socketio_socket(socket: Client, nsp: String) -> Result<()> {
        // open packet
        let mut socket_stream = socket.as_stream();
        let _: Option<Packet> = Some(socket_stream.next().await.unwrap()?);

        let packet: Option<Packet> = Some(socket_stream.next().await.unwrap()?);

        assert!(packet.is_some());

        let packet = packet.unwrap();

        assert_eq!(
            packet,
            Packet::new(
                PacketId::Event,
                nsp.clone(),
                Some("[\"Hello from the message event!\"]".to_owned()),
                None,
                0,
                None,
            )
        );

        let packet: Option<Packet> = Some(socket_stream.next().await.unwrap()?);

        assert!(packet.is_some());

        let packet = packet.unwrap();

        assert_eq!(
            packet,
            Packet::new(
                PacketId::Event,
                nsp.clone(),
                Some("[\"test\",\"Hello from the test event!\"]".to_owned()),
                None,
                0,
                None
            )
        );
        let packet: Option<Packet> = Some(socket_stream.next().await.unwrap()?);

        assert!(packet.is_some());

        let packet = packet.unwrap();
        assert_eq!(
            packet,
            Packet::new(
                PacketId::BinaryEvent,
                nsp.clone(),
                None,
                None,
                1,
                Some(vec![Bytes::from_static(&[4, 5, 6])]),
            )
        );

        let packet: Option<Packet> = Some(socket_stream.next().await.unwrap()?);

        assert!(packet.is_some());

        let packet = packet.unwrap();
        assert_eq!(
            packet,
            Packet::new(
                PacketId::BinaryEvent,
                nsp.clone(),
                Some("\"test\"".to_owned()),
                None,
                1,
                Some(vec![Bytes::from_static(&[1, 2, 3])]),
            )
        );

        let packet: Option<Packet> = Some(socket_stream.next().await.unwrap()?);

        assert!(packet.is_some());

        let packet = packet.unwrap();
        assert_eq!(
            packet,
            Packet::new(
                PacketId::Event,
                nsp.clone(),
                Some(
                    serde_json::Value::Array(vec![
                        serde_json::Value::from("This is the first argument"),
                        serde_json::Value::from("This is the second argument"),
                        serde_json::json!({"argCount":3})
                    ])
                    .to_string()
                ),
                None,
                0,
                None,
            )
        );

        let cb = |message: Payload, _| {
            async {
                println!("Yehaa! My ack got acked?");
                if let Payload::Text(values) = message {
                    println!("Received json ack");
                    println!("Ack data: {:#?}", values);
                }
            }
            .boxed()
        };

        assert!(socket
            .emit_with_ack(
                "test",
                Payload::from("123".to_owned()),
                Duration::from_secs(10),
                cb
            )
            .await
            .is_ok());

        let packet: Option<Packet> = Some(socket_stream.next().await.unwrap()?);

        assert!(packet.is_some());
        let packet = packet.unwrap();
        assert_eq!(
            packet,
            Packet::new(
                PacketId::Event,
                nsp.clone(),
                Some("[\"test-received\",123]".to_owned()),
                None,
                0,
                None,
            )
        );

        let packet: Option<Packet> = Some(socket_stream.next().await.unwrap()?);

        assert!(packet.is_some());
        let packet = packet.unwrap();
        assert!(matches!(
            packet,
            Packet {
                packet_type: PacketId::Ack,
                nsp: _,
                data: Some(_),
                id: Some(_),
                attachment_count: 0,
                attachments: None,
            }
        ));

        Ok(())
    }
}<|MERGE_RESOLUTION|>--- conflicted
+++ resolved
@@ -88,7 +88,7 @@
     /// #[tokio::main]
     /// async fn main() {
     ///     let mut socket = ClientBuilder::new("http://localhost:4200/")
-    ///         .on("test", |payload: Payload, socket: Client| {
+    ///         .on("test", |payload: Payload, socket: Client, _id: Option<i32>| {
     ///             async move {
     ///                 println!("Received: {:#?}", payload);
     ///                 socket.emit("test", json!({"hello": true})).await.expect("Server unreachable");
@@ -126,7 +126,7 @@
     /// async fn main() {
     ///     // apparently the syntax for functions is a bit verbose as rust currently doesn't
     ///     // support an `AsyncFnMut` type that conform with async functions
-    ///     fn handle_test(payload: Payload, socket: Client) -> BoxFuture<'static, ()> {
+    ///     fn handle_test(payload: Payload, socket: Client, _id: Option<i32>) -> BoxFuture<'static, ()> {
     ///         async move {
     ///             println!("Received: {:#?}", payload);
     ///             socket.emit("test", json!({"hello": true})).await.expect("Server unreachable");
@@ -181,7 +181,7 @@
     /// #[tokio::main]
     /// async fn main() {
     ///     let mut socket = ClientBuilder::new("http://localhost:4200/")
-    ///         .on("foo", |payload: Payload, _| async move { println!("Received: {:#?}", payload) }.boxed())
+    ///         .on("foo", |payload: Payload, _, _| async move { println!("Received: {:#?}", payload) }.boxed())
     ///         .connect()
     ///         .await
     ///         .expect("connection failed");
@@ -222,12 +222,8 @@
     {
         let id = thread_rng().gen_range(0..999);
         let socket_packet =
-<<<<<<< HEAD
-            Packet::new_from_payload(data.into(), event.into(), &self.nsp, Some(id))?;
-=======
             self.socket
                 .build_packet_for_payload(data.into(), event.into(), &self.nsp, Some(id), true)?;
->>>>>>> d1f72075
 
         let ack = Ack {
             id,
@@ -258,7 +254,7 @@
     /// use rust_socketio::Payload;
     ///
     /// let mut socket = ClientBuilder::new("http://localhost:4200/")
-    ///         .on("foo", |payload: Payload, _| async move { println!("Received: {:#?}", payload) }.boxed())
+    ///         .on("foo", |payload: Payload, _, _| async move { println!("Received: {:#?}", payload) }.boxed())
     ///         .connect()
     ///         .on_any(|event, payload, socket, id| async move {
     ///             socket.emit_answer(id, json!({"result" : true}));
@@ -471,22 +467,18 @@
                 None => None,
                 Some(Err(err)) => {
                     // call the error callback
-<<<<<<< HEAD
-                    match self.callback(&Event::Error, err.to_string()).await {
+                    match self.callback(&Event::Error, err.to_string(), None).await {
                         Err(callback_err) => Some((Err(callback_err), socket)),
                         Ok(_) => Some((Err(err), socket)),
-=======
-                    ready!(Box::pin(self.callback(&Event::Error, err.to_string(), None)).poll_unpin(cx))?;
-                    return Poll::Ready(Some(Err(err)));
-                }
-                Some(Ok(packet)) => {
-                    // if this packet is not meant for the current namespace, skip it an poll for the next one
-                    if packet.nsp == self.nsp {
-                        ready!(Box::pin(self.handle_socketio_packet(&packet)).poll_unpin(cx))?;
-                        return Poll::Ready(Some(Ok(packet)));
->>>>>>> d1f72075
                     }
-                }
+                },
+                // Some(Ok(packet)) => {
+                //     // if this packet is not meant for the current namespace, skip it an poll for the next one
+                //     if packet.nsp == self.nsp {
+                //         ready!(Box::pin(self.handle_socketio_packet(&packet)).poll_unpin(cx))?;
+                //         return Poll::Ready(Some(Ok(packet)));
+                //     }
+                // }
                 Some(Ok(packet)) => match self.handle_socketio_packet(&packet).await {
                     Err(callback_err) => Some((Err(callback_err), socket)),
                     Ok(_) => Some((Ok(packet), socket)),
@@ -523,7 +515,7 @@
         let url = crate::test::socket_io_server();
 
         let socket = ClientBuilder::new(url)
-            .on("test", |msg, _| {
+            .on("test", |msg, _, _| {
                 async {
                     match msg {
                         Payload::Text(values) => println!("Received json: {:#?}", values),
@@ -584,7 +576,7 @@
         let notify_clone = notify.clone();
 
         let socket = ClientBuilder::new(url)
-            .on("test", move |_, _| {
+            .on("test", move |_, _, _| {
                 let cl = notify_clone.clone();
                 async move {
                     sleep(Duration::from_secs(1)).await;
@@ -624,10 +616,10 @@
             .namespace("/admin")
             .tls_config(tls_connector)
             .opening_header("accept-encoding", "application/json")
-            .on("test", |str, _| {
+            .on("test", |str, _, _| {
                 async move { println!("Received: {:#?}", str) }.boxed()
             })
-            .on("message", |payload, _| {
+            .on("message", |payload, _, _| {
                 async move { println!("{:#?}", payload) }.boxed()
             })
             .connect()
@@ -675,10 +667,10 @@
             .namespace("/admin")
             .tls_config(tls_connector)
             .opening_header("accept-encoding", "application/json")
-            .on("test", |str, _| {
+            .on("test", |str, _, _| {
                 async move { println!("Received: {:#?}", str) }.boxed()
             })
-            .on("message", |payload, _| {
+            .on("message", |payload, _, _| {
                 async move { println!("{:#?}", payload) }.boxed()
             })
             .connect_manual()
