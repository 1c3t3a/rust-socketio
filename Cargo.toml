--- conflicted
+++ resolved
@@ -1,4 +1,3 @@
-<<<<<<< HEAD
 [package]
 name = "rust_socketio"
 version = "0.2.4"
@@ -25,7 +24,6 @@
 websocket = { version = "0.26.2", features = ["sync-ssl"], default-features = false }
 thiserror = "1.0"
 native-tls = "0.2.7"
-=======
+
 [workspace]
-members = ["engineio", "socketio"]
->>>>>>> b0e58a51
+members = ["engineio", "socketio"]